<<<<<<< HEAD
import React, { useState, useEffect, useCallback, useRef, use } from 'react';
=======
import React, { useState, useEffect, useRef } from 'react';
>>>>>>> b0055bf4
import {
  Grid, Paper, Typography, Box, Button, FormControlLabel, Switch,
  Card, CardContent, Divider, Alert, Snackbar, IconButton, Tooltip
} from '@mui/material';
import {
  Refresh as RefreshIcon,
  ArrowUpward,
  ArrowDownward,
  ArrowBack,
  ArrowForward,
  Stop
} from '@mui/icons-material';
import { RobotData, SensorData } from '../hooks/useWebSocket_simple';
import MapViewer from '../components/MapViewer';
import { getApiUrl } from '../config/config';
import { logInfo, logWarn, logError } from '../utils/backendLogger';

interface Map2DPageProps {
  robotData: RobotData;
  sensorData: SensorData;
  isConnected: boolean;
  onCommand: (command: string, params?: any) => void;
}

const Map2DPage: React.FC<Map2DPageProps> = ({
  robotData,
  sensorData,
  isConnected,
  onCommand
}) => {
  const [showLidar, setShowLidar] = useState(false);  // Default LiDAR OFF
  const [showPath, setShowPath] = useState(true);
  const [showGoals, setShowGoals] = useState(true);
  const [autoCenter, setAutoCenter] = useState(true);

  // Switch states
  const [mapSource, setMapSource] = useState<'static_map' | 'dynamic_map'>('static_map');
  const [positionMode, setPositionMode] = useState<'receive_from_ros' | 'send_to_ros'>('receive_from_ros');
  const [runningMode, setRunningMode] = useState<'line_following' | 'slam_auto'>('line_following');

  // Robot control states
  const [linearSpeed, setLinearSpeed] = useState(0.2);
  const [angularSpeed, setAngularSpeed] = useState(0.5);
  const [isMoving, setIsMoving] = useState(false);

  // UI states
  const [loading, setLoading] = useState(false);
  const [snackbar, setSnackbar] = useState({ open: false, message: '', severity: 'info' as 'success' | 'error' | 'info' });

  // Height state
  const mainRef = useRef(null);
<<<<<<< HEAD
  const [mainHeight, setMainHeight] = useState("auto");

  useEffect(() => {
    if (mainRef.current) {
      setMainHeight(mainRef.current.clientHeight + "px");
    }
  }, [mainRef]);
=======
  const [mainHeight, setMainHeight] = useState('auto');

  useEffect(() => {
    if (mainRef.current) {
      setMainHeight(mainRef.current.offsetHeight + 'px');
    }
  }, [/* dependencies like data that changes size */]);
>>>>>>> b0055bf4

  // Load current switch states and map data on component mount
  useEffect(() => {
    loadSwitchStates();
    fetchMapData();
  }, []);

  // Fetch map data for this page
  const fetchMapData = async (forceRefresh = false) => {
    try {
      setLoading(true);
      logInfo(`${forceRefresh ? 'Force refreshing' : 'Fetching'} map data...`, 'Map2D');

      let response;
      if (forceRefresh) {
        // Use the refresh endpoint to force new map data
        response = await fetch(getApiUrl('/api/map/refresh'), { method: 'POST' });
      } else {
        // Use regular map endpoint
        response = await fetch(getApiUrl('/api/map'));
      }

      if (response.ok) {
        const result = await response.json();
        // logInfo('Map fetch response received', 'Map2D', result);

        if (result.status === 'success' && result.map) {
          // Trigger map update event for the WebSocket hook
          const mapUpdateEvent = new CustomEvent('mapDataUpdate', {
            detail: { map: result.map }
          });
          window.dispatchEvent(mapUpdateEvent);
          logInfo('Map data updated successfully', 'Map2D');

          setSnackbar({
            open: true,
            message: forceRefresh ? 'Map refreshed successfully!' : 'Map loaded successfully!',
            severity: 'success'
          });
        } else {
          logWarn('No map data available:', 'Map2D', result.message);
          setSnackbar({
            open: true,
            message: result.message || 'No map data available',
            severity: 'error'
          });
        }
      } else {
        logError(`Failed to fetch map: ${response.status} ${response.statusText}`, 'Map2D');
        setSnackbar({
          open: true,
          message: `Failed to fetch map: ${response.statusText}`,
          severity: 'error'
        });
      }
    } catch (error) {
      logError('Error fetching map:', 'Map2D', error);
      setSnackbar({
        open: true,
        message: `Error fetching map: ${error.message}`,
        severity: 'error'
      });
    } finally {
      setLoading(false);
    }
  };

  const loadSwitchStates = async () => {
    try {
      // Load map source
      const mapSourceResponse = await fetch(getApiUrl('/api/navigation/map-source'));
      if (mapSourceResponse.ok) {
        const mapSourceData = await mapSourceResponse.json();
        setMapSource(mapSourceData.current_source);
      }

      // Load position mode
      const positionModeResponse = await fetch(getApiUrl('/api/navigation/position-mode'));
      if (positionModeResponse.ok) {
        const positionModeData = await positionModeResponse.json();
        setPositionMode(positionModeData.current_mode);
      }

      // Load running mode
      const runningModeResponse = await fetch(getApiUrl('/api/robot/running-mode'));
      if (runningModeResponse.ok) {
        const runningModeData = await runningModeResponse.json();
        setRunningMode(runningModeData.current_mode);
      }
    } catch (error) {
      logError('Failed to load switch states:', 'Map2D', error);
    }
  };

  // Robot movement control functions (same as RobotControl component)
  const handleMove = useCallback((linear_x: number, linear_y: number, angular_z: number) => {
    if (!isConnected) {
      logInfo('Movement command ignored - not connected', 'Map2D-Control');
      return;
    }

    const moveParams = {
      linear_x: linear_x * linearSpeed,
      linear_y: linear_y * linearSpeed,
      angular_z: angular_z * angularSpeed
    };

    logInfo(`WASD movement command`, 'Map2D-Control', moveParams);
    onCommand('move', moveParams);
    setIsMoving(linear_x !== 0 || linear_y !== 0 || angular_z !== 0);
  }, [isConnected, linearSpeed, angularSpeed, onCommand]);

  const handleStop = useCallback(() => {
    logInfo('Stop command (WASD)', 'Map2D-Control');
    onCommand('move', { linear_x: 0, linear_y: 0, angular_z: 0 });
    setIsMoving(false);
  }, [onCommand]);

  // Keyboard event handling for WASD controls
  useEffect(() => {
    const handleKeyDown = (event: KeyboardEvent) => {
      // Only handle WASD keys when connected and not typing in input fields
      if (!isConnected || event.target instanceof HTMLInputElement || event.target instanceof HTMLTextAreaElement) {
        return;
      }

      // Prevent default behavior for WASD keys
      const key = event.key.toLowerCase();
      if (['w', 'a', 's', 'd'].includes(key)) {
        event.preventDefault();

        switch (key) {
          case 'w': // Forward
            handleMove(1, 0, 0);
            break;
          case 's': // Backward
            handleMove(-1, 0, 0);
            break;
          case 'a': // Left
            handleMove(0, 1, 0);
            break;
          case 'd': // Right
            handleMove(0, -1, 0);
            break;
        }
      }
    };

    const handleKeyUp = (event: KeyboardEvent) => {
      // Stop movement when WASD keys are released
      if (!isConnected || event.target instanceof HTMLInputElement || event.target instanceof HTMLTextAreaElement) {
        return;
      }

      const key = event.key.toLowerCase();
      if (['w', 'a', 's', 'd'].includes(key)) {
        event.preventDefault();
        handleStop();
      }
    };

    // Add event listeners
    document.addEventListener('keydown', handleKeyDown);
    document.addEventListener('keyup', handleKeyUp);

    // Cleanup
    return () => {
      document.removeEventListener('keydown', handleKeyDown);
      document.removeEventListener('keyup', handleKeyUp);
    };
  }, [isConnected, handleMove, handleStop]);

  const handleMapClick = (x: number, y: number, theta?: number) => {
    const timestamp = new Date().toISOString();
    logInfo(`${timestamp} - Map clicked at (${x.toFixed(2)}, ${y.toFixed(2)})${theta !== undefined ? `, theta: ${theta.toFixed(3)}` : ''}`, 'Map2D');

    if (positionMode === 'send_to_ros') {
      // Send initial pose with direction
      const finalTheta = theta !== undefined ? theta : 0.0;
      logInfo(`Sending initial pose to (${x.toFixed(2)}, ${y.toFixed(2)}, ${finalTheta.toFixed(3)})`, 'Map2D');
      handleSetInitialPose(x, y, finalTheta);
    } else {
      // Send navigate command
      logInfo(`Sending navigate command with params:`, 'Map2D', { x, y, orientation_w: 1.0 });
      handleNavigateToGoal(x, y);
    }
  };

  const handleSetInitialPose = async (x: number, y: number, theta: number = 0.0) => {
    try {
      setLoading(true);
      const response = await fetch(getApiUrl('/api/navigation/set-initial-pose'), {
        method: 'POST',
        headers: { 'Content-Type': 'application/json' },
        body: JSON.stringify({ x, y, theta })
      });

      if (response.ok) {
        const result = await response.json();
        setSnackbar({
          open: true,
          message: `Initial pose set to (${x.toFixed(2)}, ${y.toFixed(2)})`,
          severity: 'success'
        });
        logInfo(`Initial pose set successfully to (${x.toFixed(2)}, ${y.toFixed(2)}, ${theta.toFixed(3)})`, 'Map2D');
      } else {
        throw new Error('Failed to set initial pose');
      }
    } catch (error) {
      setSnackbar({
        open: true,
        message: 'Failed to set initial pose',
        severity: 'error'
      });
      logError(`Error setting initial pose:`, 'Map2D', error);
    } finally {
      setLoading(false);
    }
  };

  const handleNavigateToGoal = async (x: number, y: number, orientation_w: number = 1.0) => {
    try {
      setLoading(true);
      logInfo(`Sending navigation goal to (${x.toFixed(2)}, ${y.toFixed(2)})`, 'Map2D');

      const response = await fetch(getApiUrl('/api/navigation/navigate'), {
        method: 'POST',
        headers: { 'Content-Type': 'application/json' },
        body: JSON.stringify({ x, y, orientation_w })
      });

      if (response.ok) {
        const result = await response.json();
        setSnackbar({
          open: true,
          message: `🎯 Navigation goal set to (${x.toFixed(2)}, ${y.toFixed(2)})`,
          severity: 'success'
        });
        logInfo(`✅ Navigation goal sent successfully to (${x.toFixed(2)}, ${y.toFixed(2)})`, 'Map2D');
      } else {
        setSnackbar({
          open: true,
          message: `❌ Failed to set navigation goal: ${response.statusText}`,
          severity: 'error'
        });
        logError(`Failed to set navigation goal: ${response.statusText}`, 'Map2D');
      }
    } catch (error) {
      setSnackbar({
        open: true,
        message: `❌ Error sending navigation goal: ${error.message}`,
        severity: 'error'
      });
      logError(`Error sending navigation goal:`, 'Map2D', error);
    } finally {
      setLoading(false);
    }
  };

  const handleMapSourceSwitch = async (newSource: 'static_map' | 'dynamic_map') => {
    try {
      setLoading(true);
      const response = await fetch(getApiUrl('/api/navigation/map-source'), {
        method: 'POST',
        headers: { 'Content-Type': 'application/json' },
        body: JSON.stringify({ source: newSource })
      });

      if (response.ok) {
        const result = await response.json();
        setMapSource(newSource);
        setSnackbar({
          open: true,
          message: `Map source switched to ${newSource === 'static_map' ? 'Static Map' : 'Dynamic Map'}`,
          severity: 'success'
        });
      } else {
        throw new Error('Failed to switch map source');
      }
    } catch (error) {
      setSnackbar({
        open: true,
        message: 'Failed to switch map source',
        severity: 'error'
      });
    } finally {
      setLoading(false);
    }
  };

  const handlePositionModeSwitch = async (newMode: 'receive_from_ros' | 'send_to_ros') => {
    try {
      setLoading(true);
      const response = await fetch(getApiUrl('/api/navigation/position-mode'), {
        method: 'POST',
        headers: { 'Content-Type': 'application/json' },
        body: JSON.stringify({ mode: newMode })
      });

      if (response.ok) {
        const result = await response.json();
        setPositionMode(newMode);
        setSnackbar({
          open: true,
          message: `Position mode switched to ${newMode === 'receive_from_ros' ? 'Receive from ROS' : 'Send to ROS'}`,
          severity: 'success'
        });
      } else {
        throw new Error('Failed to switch position mode');
      }
    } catch (error) {
      setSnackbar({
        open: true,
        message: 'Failed to switch position mode',
        severity: 'error'
      });
    } finally {
      setLoading(false);
    }
  };

  const handleRunningModeSwitch = async (newMode: 'line_following' | 'slam_auto') => {
    try {
      setLoading(true);
      const response = await fetch(getApiUrl('/api/robot/running-mode'), {
        method: 'POST',
        headers: { 'Content-Type': 'application/json' },
        body: JSON.stringify({ mode: newMode })
      });

      if (response.ok) {
        const result = await response.json();
        setRunningMode(newMode);
        setSnackbar({
          open: true,
          message: `Running mode switched to ${newMode === 'line_following' ? 'Line Following' : 'SLAM Auto'}`,
          severity: 'success'
        });
      } else {
        throw new Error('Failed to switch running mode');
      }
    } catch (error) {
      setSnackbar({
        open: true,
        message: 'Failed to switch running mode',
        severity: 'error'
      });
    } finally {
      setLoading(false);
    }
  };

  return (
    <Box sx={{ p: 3 }}>
      <Typography variant="h4" gutterBottom>
        🗺️ 2D Map View
      </Typography>

      <Grid container spacing={3}>
        <Grid container spacing={2}>
        {/* Main Map Display */}
<<<<<<< HEAD
        <Grid item xs={12} md={9}>
          <Paper ref={mainRef} sx={{ p: 2 }}>
            <Box sx={{ display: 'flex', justifyContent: 'space-between', alignItems: 'center', mb: 2 }}>
              <Tooltip title="Force Refresh Map Data">
                <IconButton
                  onClick={() => fetchMapData(true)}
                  disabled={loading}
                  color="primary"
                >
                  <RefreshIcon />
                </IconButton>
              </Tooltip>
            </Box>
            <MapViewer
              robotData={robotData}
              sensorData={sensorData}
              onMapClick={handleMapClick}
              showLidar={showLidar}
              isSettingInitialPose={positionMode === 'send_to_ros'}
            />

            {/* Embedded Robot Control - Bottom Right Corner */}
            <Paper
              sx={{
                position: 'absolute',
                bottom: 16,
                right: 16,
                p: 2,
                backgroundColor: 'rgba(255, 255, 255, 0.95)',
                backdropFilter: 'blur(4px)',
                border: '1px solid rgba(0, 0, 0, 0.1)',
                borderRadius: 2,
                minWidth: 200
              }}
            >
              <Typography variant="subtitle2" gutterBottom sx={{ textAlign: 'center', fontWeight: 'bold' }}>
                🎮 Robot Control (WASD)
              </Typography>

              {/* Visual WASD Layout - Non-interactive */}
              <Grid container spacing={0.5} sx={{ mb: 1 }}>
                <Grid item xs={4}></Grid>
                <Grid item xs={4}>
                  <IconButton
                    disabled={!isConnected}
                    color={isMoving ? "secondary" : "primary"}
                    size="small"
                    sx={{
                      width: '100%',
                      aspectRatio: '1',
                      border: '1px solid #ccc',
                      borderRadius: 1,
                      fontSize: '10px',
                      '&:disabled': { opacity: 0.5 }
                    }}
                  >
                    <Box sx={{ display: 'flex', flexDirection: 'column', alignItems: 'center' }}>
                      <ArrowUpward fontSize="small" />
                      <Typography variant="caption" sx={{ fontSize: '8px' }}>W</Typography>
                    </Box>
                  </IconButton>
                </Grid>
                <Grid item xs={4}></Grid>

                <Grid item xs={4}>
                  <IconButton
                    disabled={!isConnected}
                    color={isMoving ? "secondary" : "primary"}
                    size="small"
                    sx={{
                      width: '100%',
                      aspectRatio: '1',
                      border: '1px solid #ccc',
                      borderRadius: 1,
                      fontSize: '10px',
                      '&:disabled': { opacity: 0.5 }
                    }}
                  >
                    <Box sx={{ display: 'flex', flexDirection: 'column', alignItems: 'center' }}>
                      <ArrowBack fontSize="small" />
                      <Typography variant="caption" sx={{ fontSize: '8px' }}>A</Typography>
                    </Box>
                  </IconButton>
                </Grid>
                <Grid item xs={4}>
                  <IconButton
                    onClick={handleStop}
                    disabled={!isConnected}
                    color="error"
                    size="small"
                    sx={{
                      width: '100%',
                      aspectRatio: '1',
                      border: '1px solid #ccc',
                      borderRadius: 1,
                      fontSize: '10px',
                      '&:disabled': { opacity: 0.5 }
                    }}
                  >
                    <Stop fontSize="small" />
                  </IconButton>
                </Grid>
                <Grid item xs={4}>
                  <IconButton
                    disabled={!isConnected}
                    color={isMoving ? "secondary" : "primary"}
                    size="small"
                    sx={{
                      width: '100%',
                      aspectRatio: '1',
                      border: '1px solid #ccc',
                      borderRadius: 1,
                      fontSize: '10px',
                      '&:disabled': { opacity: 0.5 }
                    }}
                  >
                    <Box sx={{ display: 'flex', flexDirection: 'column', alignItems: 'center' }}>
                      <ArrowForward fontSize="small" />
                      <Typography variant="caption" sx={{ fontSize: '8px' }}>D</Typography>
                    </Box>
                  </IconButton>
                </Grid>

                <Grid item xs={4}></Grid>
                <Grid item xs={4}>
                  <IconButton
                    disabled={!isConnected}
                    color={isMoving ? "secondary" : "primary"}
                    size="small"
                    sx={{
                      width: '100%',
                      aspectRatio: '1',
                      border: '1px solid #ccc',
                      borderRadius: 1,
                      fontSize: '10px',
                      '&:disabled': { opacity: 0.5 }
                    }}
                  >
                    <Box sx={{ display: 'flex', flexDirection: 'column', alignItems: 'center' }}>
                      <ArrowDownward fontSize="small" />
                      <Typography variant="caption" sx={{ fontSize: '8px' }}>S</Typography>
                    </Box>
                  </IconButton>
                </Grid>
                <Grid item xs={4}></Grid>
              </Grid>

              <Typography variant="caption" sx={{
                display: 'block',
                textAlign: 'center',
                color: isConnected ? 'text.secondary' : 'error.main',
                fontSize: '10px'
              }}>
                {isConnected ? 'Press WASD keys to move' : 'Not connected'}
              </Typography>
            </Paper>
          </Paper>
          </Grid>
        </Grid>

        {/* Map Controls */}
        <Grid item xs={12} md={3}>
          <Paper sx={{ p: 3, overflow: 'auto' ,height: mainHeight }}>
            <Typography variant="h6" gutterBottom>
              🎛️ Map Controls
            </Typography>
=======
          <Grid item xs={12} md={9} >
            <Paper ref={mainRef} sx={{ p: 2 }}>
              <Box sx={{ display: 'flex', justifyContent: 'space-between', alignItems: 'center', mb: 2 }}>
                <Tooltip title="Force Refresh Map Data">
                  <IconButton
                    onClick={() => fetchMapData(true)}
                    disabled={loading}
                    color="primary"
                  >
                    <RefreshIcon />
                  </IconButton>
                </Tooltip>
              </Box>
              <MapViewer
                robotData={robotData}
                sensorData={sensorData}
                onMapClick={handleMapClick}
                showLidar={showLidar}
                isSettingInitialPose={positionMode === 'send_to_ros'}
              />
            </Paper>
          </Grid>

          {/* Map Controls */}
          <Grid item xs={12} md={3}>
            <Paper sx={{ p: 3, overflow: 'auto' , height: mainHeight }}>
              <Typography variant="h6" gutterBottom>
                🎛️ Map Controls
              </Typography>

              {/* System Switch Controls */}
              <Card sx={{ mb: 2 }}>
                <CardContent>
                  <Typography variant="subtitle1" gutterBottom>
                    🗺️ Map Data Source
                  </Typography>
                  <FormControlLabel
                    control={
                      <Switch
                        checked={mapSource === 'dynamic_map'}
                        onChange={(e) => handleMapSourceSwitch(e.target.checked ? 'dynamic_map' : 'static_map')}
                        disabled={loading}
                      />
                    }
                    label={mapSource === 'static_map' ? 'Static Map' : 'Dynamic Map'}
                  />
                  <Typography variant="caption" display="block" color="text.secondary">
                    {mapSource === 'static_map'
                      ? 'Using pre-built static map'
                      : 'Using real-time SLAM map'}
                  </Typography>
                </CardContent>
              </Card>

              <Card sx={{ mb: 2 }}>
                <CardContent>
                  <Typography variant="subtitle1" gutterBottom>
                    📍 Robot Position Mode
                  </Typography>
                  <FormControlLabel
                    control={
                      <Switch
                        checked={positionMode === 'send_to_ros'}
                        onChange={(e) => handlePositionModeSwitch(e.target.checked ? 'send_to_ros' : 'receive_from_ros')}
                        disabled={loading}
                      />
                    }
                    label={positionMode === 'receive_from_ros' ? 'Receive from ROS' : 'Send to ROS'}
                  />
                  <Typography variant="caption" display="block" color="text.secondary">
                    {positionMode === 'receive_from_ros'
                      ? 'Robot position updates from ROS'
                      : 'Click map to set initial pose'}
                  </Typography>
                  {positionMode === 'send_to_ros' && (
                    <Alert severity="info" sx={{ mt: 1 }}>
                      Click on the map to set robot initial position
                    </Alert>
                  )}
                </CardContent>
              </Card>

              <Card sx={{ mb: 2 }}>
                <CardContent>
                  <Typography variant="subtitle1" gutterBottom>
                    🤖 Robot Running Mode
                  </Typography>
                  <FormControlLabel
                    control={
                      <Switch
                        checked={runningMode === 'slam_auto'}
                        onChange={(e) => handleRunningModeSwitch(e.target.checked ? 'slam_auto' : 'line_following')}
                        disabled={loading}
                      />
                    }
                    label={runningMode === 'line_following' ? 'Line Following' : 'SLAM Auto'}
                  />
                  <Typography variant="caption" display="block" color="text.secondary">
                    {runningMode === 'line_following'
                      ? 'Robot follows predefined paths'
                      : 'Autonomous navigation with SLAM'}
                  </Typography>
                </CardContent>
              </Card>

              <Divider sx={{ my: 2 }} />
>>>>>>> b0055bf4

              {/* Existing Map Display Controls */}
              <Typography variant="subtitle1" gutterBottom>
                🎨 Display Options
              </Typography>
              
              {/* Display Options */}
              <Box sx={{ mb: 3 }}>
                <Typography variant="subtitle2" gutterBottom>
                  Display Options:
                </Typography>
                <FormControlLabel
                  control={
                    <Switch
                      checked={showLidar}
                      onChange={(e) => setShowLidar(e.target.checked)}
                    />
                  }
                  label="Show LiDAR Scan"
                />
                <FormControlLabel
                  control={
                    <Switch
                      checked={showPath}
                      onChange={(e) => setShowPath(e.target.checked)}
                    />
                  }
                  label="Show Path"
                />
                <FormControlLabel
                  control={
                    <Switch
                      checked={showGoals}
                      onChange={(e) => setShowGoals(e.target.checked)}
                    />
                  }
                  label="Show Goals"
                />
                <FormControlLabel
                  control={
                    <Switch
                      checked={autoCenter}
                      onChange={(e) => setAutoCenter(e.target.checked)}
                    />
                  }
                  label="Auto Center on Robot"
                />
              </Box>

              {/* Quick Navigation */}
              <Box sx={{ mb: 3 }}>
                <Typography variant="subtitle2" gutterBottom>
                  Quick Navigation:
                </Typography>
                <Box sx={{ display: 'flex', flexDirection: 'column', gap: 1 }}>
                  <Button
                    variant="outlined"
                    size="small"
                    onClick={() => handleMapClick(0, 0)}
                    disabled={!isConnected}
                  >
                    🏠 Go Home (0, 0)
                  </Button>
                  <Button
                    variant="outlined"
                    size="small"
                    onClick={() => handleMapClick(2, 2)}
                    disabled={!isConnected}
                  >
                    📍 Point A (2, 2)
                  </Button>
                  <Button
                    variant="outlined"
                    size="small"
                    onClick={() => handleMapClick(-2, 2)}
                    disabled={!isConnected}
                  >
                    📍 Point B (-2, 2)
                  </Button>
                  <Button
                    variant="outlined"
                    size="small"
                    onClick={() => handleMapClick(0, -2)}
                    disabled={!isConnected}
                  >
                    📍 Point C (0, -2)
                  </Button>
                  <Button
                    variant="contained"
                    color="error"
                    size="small"
                    onClick={() => onCommand('cancel_navigation')}
                    disabled={!isConnected}
                  >
                    ❌ Cancel Goal
                  </Button>
                </Box>
              </Box>

              {/* Robot Status */}
              <Box sx={{ mb: 3 }}>
                <Typography variant="subtitle2" gutterBottom>
                  Robot Status:
                </Typography>
                <Box sx={{ display: 'flex', flexDirection: 'column', gap: 1 }}>
                  <Typography variant="body2">
                    <strong>Position:</strong>
                  </Typography>
                  <Typography variant="caption" fontFamily="monospace">
                    X: {(robotData.pose?.position?.x || 0).toFixed(3)} m
                  </Typography>
                  <Typography variant="caption" fontFamily="monospace">
                    Y: {(robotData.pose?.position?.y || 0).toFixed(3)} m
                  </Typography>
                  <Typography variant="caption" fontFamily="monospace">
                    θ: {robotData.pose?.orientation ?
                      (Math.atan2(2 * (robotData.pose.orientation.w * robotData.pose.orientation.z),
                      1 - 2 * (robotData.pose.orientation.z ** 2)) * 180 / Math.PI).toFixed(1) : 0}°
                  </Typography>
                </Box>
              </Box>

              {/* Map Information */}
              <Box sx={{ mb: 3 }}>
                <Typography variant="subtitle2" gutterBottom>
                  Map Information:
                </Typography>
                <Box sx={{ display: 'flex', flexDirection: 'column', gap: 1 }}>
                  <Typography variant="caption">
                    <strong>Resolution:</strong> 0.05 m/pixel
                  </Typography>
                  <Typography variant="caption">
                    <strong>Size:</strong> 100×100 pixels
                  </Typography>
                  <Typography variant="caption">
                    <strong>Area:</strong> 5×5 meters
                  </Typography>
                  <Typography variant="caption">
                    <strong>Origin:</strong> (-2.5, -2.5)
                  </Typography>
                </Box>
              </Box>

              {/* Connection Status */}
              <Box sx={{ mb: 3 }}>
                <Typography variant="subtitle2" gutterBottom>
                  Connection:
                </Typography>
                <Typography 
                  variant="body2" 
                  color={isConnected ? 'success.main' : 'error.main'}
                >
                  {isConnected ? '🟢 Connected' : '🔴 Disconnected'}
                </Typography>
              </Box>

              {/* LiDAR Status */}
              <Box>
                <Typography variant="subtitle2" gutterBottom>
                  LiDAR Status:
                </Typography>
                <Typography 
                  variant="body2" 
                  color={sensorData.scan ? 'success.main' : 'error.main'}
                >
                  {sensorData.scan ? 
                    `🟢 Active (${sensorData.scan.ranges.filter(r => r !== null).length} points)` : 
                    '🔴 No Data'}
                </Typography>
              </Box>
            </Paper>
          </Grid>

        </Grid>

        {/* Map Legend */}
        <Grid item xs={12}>
          <Paper sx={{ p: 3 }}>
            <Typography variant="h6" gutterBottom>
              🗂️ Map Legend & Instructions
            </Typography>
            <Grid container spacing={3}>
              <Grid item xs={12} md={4}>
                <Typography variant="subtitle2" gutterBottom>
                  🎨 Map Elements:
                </Typography>
                <ul>
                  <li><strong>🟢 Green Circle:</strong> Robot position</li>
                  <li><strong>🔵 Blue Line:</strong> Robot direction</li>
                  <li><strong>🟢 Green Dots:</strong> LiDAR scan points</li>
                  <li><strong>🟤 Brown Rectangles:</strong> Obstacles/walls</li>
                  <li><strong>⚪ White Areas:</strong> Free space</li>
                  <li><strong>🔲 Gray Areas:</strong> Unknown space</li>
                </ul>
              </Grid>
              <Grid item xs={12} md={4}>
                <Typography variant="subtitle2" gutterBottom>
                  🖱️ Interaction:
                </Typography>
                <ul>
                  <li><strong>Click:</strong> Set navigation goal</li>
                  <li><strong>WASD Keys:</strong> Move robot directly</li>
                  <li><strong>Control Panel:</strong> Visual WASD in bottom-right</li>
                  <li><strong>Fullscreen:</strong> Open in fullscreen mode</li>
                </ul>
              </Grid>
              <Grid item xs={12} md={4}>
                <Typography variant="subtitle2" gutterBottom>
                  ⚠️ Control Tips:
                </Typography>
                <ul>
                  <li><strong>WASD:</strong> W=Forward, S=Back, A=Left, D=Right</li>
                  <li><strong>Stop Button:</strong> Click red stop or release keys</li>
                  <li><strong>Navigation:</strong> Click on free (white) areas</li>
                  <li><strong>Manual Control:</strong> Use WASD for precise positioning</li>
                  <li><strong>Map Building:</strong> Move robot to explore areas</li>
                  <li>Monitor robot progress and avoid obstacles</li>
                </ul>
              </Grid>
            </Grid>
          </Paper>
        </Grid>

        {/* Map Statistics */}
        <Grid item xs={12}>
          <Paper sx={{ p: 3, backgroundColor: '#f8f9fa' }}>
            <Typography variant="h6" gutterBottom>
              📊 Map Statistics
            </Typography>
            <Grid container spacing={2}>
              <Grid item xs={12} md={3}>
                <Box sx={{ textAlign: 'center', p: 2 }}>
                  <Typography variant="h4" color="success.main">
                    {sensorData.scan?.ranges.filter(r => r !== null && r < 1.0).length || 0}
                  </Typography>
                  <Typography variant="body2">
                    Close Objects (&lt;1m)
                  </Typography>
                </Box>
              </Grid>
              <Grid item xs={12} md={3}>
                <Box sx={{ textAlign: 'center', p: 2 }}>
                  <Typography variant="h4" color="info.main">
                    {sensorData.scan?.ranges.filter(r => r !== null && r >= 1.0 && r < 3.0).length || 0}
                  </Typography>
                  <Typography variant="body2">
                    Medium Range (1-3m)
                  </Typography>
                </Box>
              </Grid>
              <Grid item xs={12} md={3}>
                <Box sx={{ textAlign: 'center', p: 2 }}>
                  <Typography variant="h4" color="warning.main">
                    {sensorData.scan?.ranges.filter(r => r !== null && r >= 3.0).length || 0}
                  </Typography>
                  <Typography variant="body2">
                    Far Objects (&gt;3m)
                  </Typography>
                </Box>
              </Grid>
              <Grid item xs={12} md={3}>
                <Box sx={{ textAlign: 'center', p: 2 }}>
                  <Typography variant="h4" color="primary.main">
                    {Math.sqrt(
                      Math.pow(robotData.pose?.position?.x || 0, 2) +
                      Math.pow(robotData.pose?.position?.y || 0, 2)
                    ).toFixed(1)}m
                  </Typography>
                  <Typography variant="body2">
                    Distance from Origin
                  </Typography>
                </Box>
              </Grid>
            </Grid>
          </Paper>
        </Grid>

      </Grid>

      {/* Snackbar for notifications */}
      <Snackbar
        open={snackbar.open}
        autoHideDuration={4000}
        onClose={() => setSnackbar({ ...snackbar, open: false })}
      >
        <Alert
          onClose={() => setSnackbar({ ...snackbar, open: false })}
          severity={snackbar.severity}
          sx={{ width: '100%' }}
        >
          {snackbar.message}
        </Alert>
      </Snackbar>
    </Box>
  );
};

export default Map2DPage;<|MERGE_RESOLUTION|>--- conflicted
+++ resolved
@@ -1,8 +1,4 @@
-<<<<<<< HEAD
 import React, { useState, useEffect, useCallback, useRef, use } from 'react';
-=======
-import React, { useState, useEffect, useRef } from 'react';
->>>>>>> b0055bf4
 import {
   Grid, Paper, Typography, Box, Button, FormControlLabel, Switch,
   Card, CardContent, Divider, Alert, Snackbar, IconButton, Tooltip
@@ -54,7 +50,6 @@
 
   // Height state
   const mainRef = useRef(null);
-<<<<<<< HEAD
   const [mainHeight, setMainHeight] = useState("auto");
 
   useEffect(() => {
@@ -62,15 +57,6 @@
       setMainHeight(mainRef.current.clientHeight + "px");
     }
   }, [mainRef]);
-=======
-  const [mainHeight, setMainHeight] = useState('auto');
-
-  useEffect(() => {
-    if (mainRef.current) {
-      setMainHeight(mainRef.current.offsetHeight + 'px');
-    }
-  }, [/* dependencies like data that changes size */]);
->>>>>>> b0055bf4
 
   // Load current switch states and map data on component mount
   useEffect(() => {
@@ -432,7 +418,6 @@
       <Grid container spacing={3}>
         <Grid container spacing={2}>
         {/* Main Map Display */}
-<<<<<<< HEAD
         <Grid item xs={12} md={9}>
           <Paper ref={mainRef} sx={{ p: 2 }}>
             <Box sx={{ display: 'flex', justifyContent: 'space-between', alignItems: 'center', mb: 2 }}>
@@ -595,291 +580,258 @@
 
         {/* Map Controls */}
         <Grid item xs={12} md={3}>
-          <Paper sx={{ p: 3, overflow: 'auto' ,height: mainHeight }}>
+          <Paper sx={{ p: 3, overflow: 'auto' , height: mainHeight }}>
             <Typography variant="h6" gutterBottom>
               🎛️ Map Controls
             </Typography>
-=======
-          <Grid item xs={12} md={9} >
-            <Paper ref={mainRef} sx={{ p: 2 }}>
-              <Box sx={{ display: 'flex', justifyContent: 'space-between', alignItems: 'center', mb: 2 }}>
-                <Tooltip title="Force Refresh Map Data">
-                  <IconButton
-                    onClick={() => fetchMapData(true)}
-                    disabled={loading}
-                    color="primary"
-                  >
-                    <RefreshIcon />
-                  </IconButton>
-                </Tooltip>
-              </Box>
-              <MapViewer
-                robotData={robotData}
-                sensorData={sensorData}
-                onMapClick={handleMapClick}
-                showLidar={showLidar}
-                isSettingInitialPose={positionMode === 'send_to_ros'}
-              />
-            </Paper>
-          </Grid>
-
-          {/* Map Controls */}
-          <Grid item xs={12} md={3}>
-            <Paper sx={{ p: 3, overflow: 'auto' , height: mainHeight }}>
-              <Typography variant="h6" gutterBottom>
-                🎛️ Map Controls
-              </Typography>
-
-              {/* System Switch Controls */}
-              <Card sx={{ mb: 2 }}>
-                <CardContent>
-                  <Typography variant="subtitle1" gutterBottom>
-                    🗺️ Map Data Source
-                  </Typography>
-                  <FormControlLabel
-                    control={
-                      <Switch
-                        checked={mapSource === 'dynamic_map'}
-                        onChange={(e) => handleMapSourceSwitch(e.target.checked ? 'dynamic_map' : 'static_map')}
-                        disabled={loading}
-                      />
-                    }
-                    label={mapSource === 'static_map' ? 'Static Map' : 'Dynamic Map'}
-                  />
-                  <Typography variant="caption" display="block" color="text.secondary">
-                    {mapSource === 'static_map'
-                      ? 'Using pre-built static map'
-                      : 'Using real-time SLAM map'}
-                  </Typography>
-                </CardContent>
-              </Card>
-
-              <Card sx={{ mb: 2 }}>
-                <CardContent>
-                  <Typography variant="subtitle1" gutterBottom>
-                    📍 Robot Position Mode
-                  </Typography>
-                  <FormControlLabel
-                    control={
-                      <Switch
-                        checked={positionMode === 'send_to_ros'}
-                        onChange={(e) => handlePositionModeSwitch(e.target.checked ? 'send_to_ros' : 'receive_from_ros')}
-                        disabled={loading}
-                      />
-                    }
-                    label={positionMode === 'receive_from_ros' ? 'Receive from ROS' : 'Send to ROS'}
-                  />
-                  <Typography variant="caption" display="block" color="text.secondary">
-                    {positionMode === 'receive_from_ros'
-                      ? 'Robot position updates from ROS'
-                      : 'Click map to set initial pose'}
-                  </Typography>
-                  {positionMode === 'send_to_ros' && (
-                    <Alert severity="info" sx={{ mt: 1 }}>
-                      Click on the map to set robot initial position
-                    </Alert>
-                  )}
-                </CardContent>
-              </Card>
-
-              <Card sx={{ mb: 2 }}>
-                <CardContent>
-                  <Typography variant="subtitle1" gutterBottom>
-                    🤖 Robot Running Mode
-                  </Typography>
-                  <FormControlLabel
-                    control={
-                      <Switch
-                        checked={runningMode === 'slam_auto'}
-                        onChange={(e) => handleRunningModeSwitch(e.target.checked ? 'slam_auto' : 'line_following')}
-                        disabled={loading}
-                      />
-                    }
-                    label={runningMode === 'line_following' ? 'Line Following' : 'SLAM Auto'}
-                  />
-                  <Typography variant="caption" display="block" color="text.secondary">
-                    {runningMode === 'line_following'
-                      ? 'Robot follows predefined paths'
-                      : 'Autonomous navigation with SLAM'}
-                  </Typography>
-                </CardContent>
-              </Card>
-
-              <Divider sx={{ my: 2 }} />
->>>>>>> b0055bf4
-
-              {/* Existing Map Display Controls */}
-              <Typography variant="subtitle1" gutterBottom>
-                🎨 Display Options
-              </Typography>
-              
-              {/* Display Options */}
-              <Box sx={{ mb: 3 }}>
-                <Typography variant="subtitle2" gutterBottom>
-                  Display Options:
+
+            {/* System Switch Controls */}
+            <Card sx={{ mb: 2 }}>
+              <CardContent>
+                <Typography variant="subtitle1" gutterBottom>
+                  🗺️ Map Data Source
                 </Typography>
                 <FormControlLabel
                   control={
                     <Switch
-                      checked={showLidar}
-                      onChange={(e) => setShowLidar(e.target.checked)}
+                      checked={mapSource === 'dynamic_map'}
+                      onChange={(e) => handleMapSourceSwitch(e.target.checked ? 'dynamic_map' : 'static_map')}
+                      disabled={loading}
                     />
                   }
-                  label="Show LiDAR Scan"
+                  label={mapSource === 'static_map' ? 'Static Map' : 'Dynamic Map'}
                 />
+                <Typography variant="caption" display="block" color="text.secondary">
+                  {mapSource === 'static_map'
+                    ? 'Using pre-built static map'
+                    : 'Using real-time SLAM map'}
+                </Typography>
+              </CardContent>
+            </Card>
+
+            <Card sx={{ mb: 2 }}>
+              <CardContent>
+                <Typography variant="subtitle1" gutterBottom>
+                  📍 Robot Position Mode
+                </Typography>
                 <FormControlLabel
                   control={
                     <Switch
-                      checked={showPath}
-                      onChange={(e) => setShowPath(e.target.checked)}
+                      checked={positionMode === 'send_to_ros'}
+                      onChange={(e) => handlePositionModeSwitch(e.target.checked ? 'send_to_ros' : 'receive_from_ros')}
+                      disabled={loading}
                     />
                   }
-                  label="Show Path"
+                  label={positionMode === 'receive_from_ros' ? 'Receive from ROS' : 'Send to ROS'}
                 />
+                <Typography variant="caption" display="block" color="text.secondary">
+                  {positionMode === 'receive_from_ros'
+                    ? 'Robot position updates from ROS'
+                    : 'Click map to set initial pose'}
+                </Typography>
+                {positionMode === 'send_to_ros' && (
+                  <Alert severity="info" sx={{ mt: 1 }}>
+                    Click on the map to set robot initial position
+                  </Alert>
+                )}
+              </CardContent>
+            </Card>
+
+            <Card sx={{ mb: 2 }}>
+              <CardContent>
+                <Typography variant="subtitle1" gutterBottom>
+                  🤖 Robot Running Mode
+                </Typography>
                 <FormControlLabel
                   control={
                     <Switch
-                      checked={showGoals}
-                      onChange={(e) => setShowGoals(e.target.checked)}
+                      checked={runningMode === 'slam_auto'}
+                      onChange={(e) => handleRunningModeSwitch(e.target.checked ? 'slam_auto' : 'line_following')}
+                      disabled={loading}
                     />
                   }
-                  label="Show Goals"
+                  label={runningMode === 'line_following' ? 'Line Following' : 'SLAM Auto'}
                 />
-                <FormControlLabel
-                  control={
-                    <Switch
-                      checked={autoCenter}
-                      onChange={(e) => setAutoCenter(e.target.checked)}
-                    />
-                  }
-                  label="Auto Center on Robot"
-                />
+                <Typography variant="caption" display="block" color="text.secondary">
+                  {runningMode === 'line_following'
+                    ? 'Robot follows predefined paths'
+                    : 'Autonomous navigation with SLAM'}
+                </Typography>
+              </CardContent>
+            </Card>
+
+            <Divider sx={{ my: 2 }} />
+
+            {/* Existing Map Display Controls */}
+            <Typography variant="subtitle1" gutterBottom>
+              🎨 Display Options
+            </Typography>
+            
+            {/* Display Options */}
+            <Box sx={{ mb: 3 }}>
+              <Typography variant="subtitle2" gutterBottom>
+                Display Options:
+              </Typography>
+              <FormControlLabel
+                control={
+                  <Switch
+                    checked={showLidar}
+                    onChange={(e) => setShowLidar(e.target.checked)}
+                  />
+                }
+                label="Show LiDAR Scan"
+              />
+              <FormControlLabel
+                control={
+                  <Switch
+                    checked={showPath}
+                    onChange={(e) => setShowPath(e.target.checked)}
+                  />
+                }
+                label="Show Path"
+              />
+              <FormControlLabel
+                control={
+                  <Switch
+                    checked={showGoals}
+                    onChange={(e) => setShowGoals(e.target.checked)}
+                  />
+                }
+                label="Show Goals"
+              />
+              <FormControlLabel
+                control={
+                  <Switch
+                    checked={autoCenter}
+                    onChange={(e) => setAutoCenter(e.target.checked)}
+                  />
+                }
+                label="Auto Center on Robot"
+              />
+            </Box>
+
+            {/* Quick Navigation */}
+            <Box sx={{ mb: 3 }}>
+              <Typography variant="subtitle2" gutterBottom>
+                Quick Navigation:
+              </Typography>
+              <Box sx={{ display: 'flex', flexDirection: 'column', gap: 1 }}>
+                <Button
+                  variant="outlined"
+                  size="small"
+                  onClick={() => handleMapClick(0, 0)}
+                  disabled={!isConnected}
+                >
+                  🏠 Go Home (0, 0)
+                </Button>
+                <Button
+                  variant="outlined"
+                  size="small"
+                  onClick={() => handleMapClick(2, 2)}
+                  disabled={!isConnected}
+                >
+                  📍 Point A (2, 2)
+                </Button>
+                <Button
+                  variant="outlined"
+                  size="small"
+                  onClick={() => handleMapClick(-2, 2)}
+                  disabled={!isConnected}
+                >
+                  📍 Point B (-2, 2)
+                </Button>
+                <Button
+                  variant="outlined"
+                  size="small"
+                  onClick={() => handleMapClick(0, -2)}
+                  disabled={!isConnected}
+                >
+                  📍 Point C (0, -2)
+                </Button>
+                <Button
+                  variant="contained"
+                  color="error"
+                  size="small"
+                  onClick={() => onCommand('cancel_navigation')}
+                  disabled={!isConnected}
+                >
+                  ❌ Cancel Goal
+                </Button>
               </Box>
-
-              {/* Quick Navigation */}
-              <Box sx={{ mb: 3 }}>
-                <Typography variant="subtitle2" gutterBottom>
-                  Quick Navigation:
-                </Typography>
-                <Box sx={{ display: 'flex', flexDirection: 'column', gap: 1 }}>
-                  <Button
-                    variant="outlined"
-                    size="small"
-                    onClick={() => handleMapClick(0, 0)}
-                    disabled={!isConnected}
-                  >
-                    🏠 Go Home (0, 0)
-                  </Button>
-                  <Button
-                    variant="outlined"
-                    size="small"
-                    onClick={() => handleMapClick(2, 2)}
-                    disabled={!isConnected}
-                  >
-                    📍 Point A (2, 2)
-                  </Button>
-                  <Button
-                    variant="outlined"
-                    size="small"
-                    onClick={() => handleMapClick(-2, 2)}
-                    disabled={!isConnected}
-                  >
-                    📍 Point B (-2, 2)
-                  </Button>
-                  <Button
-                    variant="outlined"
-                    size="small"
-                    onClick={() => handleMapClick(0, -2)}
-                    disabled={!isConnected}
-                  >
-                    📍 Point C (0, -2)
-                  </Button>
-                  <Button
-                    variant="contained"
-                    color="error"
-                    size="small"
-                    onClick={() => onCommand('cancel_navigation')}
-                    disabled={!isConnected}
-                  >
-                    ❌ Cancel Goal
-                  </Button>
-                </Box>
+            </Box>
+
+            {/* Robot Status */}
+            <Box sx={{ mb: 3 }}>
+              <Typography variant="subtitle2" gutterBottom>
+                Robot Status:
+              </Typography>
+              <Box sx={{ display: 'flex', flexDirection: 'column', gap: 1 }}>
+                <Typography variant="body2">
+                  <strong>Position:</strong>
+                </Typography>
+                <Typography variant="caption" fontFamily="monospace">
+                  X: {(robotData.pose?.position?.x || 0).toFixed(3)} m
+                </Typography>
+                <Typography variant="caption" fontFamily="monospace">
+                  Y: {(robotData.pose?.position?.y || 0).toFixed(3)} m
+                </Typography>
+                <Typography variant="caption" fontFamily="monospace">
+                  θ: {robotData.pose?.orientation ?
+                    (Math.atan2(2 * (robotData.pose.orientation.w * robotData.pose.orientation.z),
+                    1 - 2 * (robotData.pose.orientation.z ** 2)) * 180 / Math.PI).toFixed(1) : 0}°
+                </Typography>
               </Box>
-
-              {/* Robot Status */}
-              <Box sx={{ mb: 3 }}>
-                <Typography variant="subtitle2" gutterBottom>
-                  Robot Status:
-                </Typography>
-                <Box sx={{ display: 'flex', flexDirection: 'column', gap: 1 }}>
-                  <Typography variant="body2">
-                    <strong>Position:</strong>
-                  </Typography>
-                  <Typography variant="caption" fontFamily="monospace">
-                    X: {(robotData.pose?.position?.x || 0).toFixed(3)} m
-                  </Typography>
-                  <Typography variant="caption" fontFamily="monospace">
-                    Y: {(robotData.pose?.position?.y || 0).toFixed(3)} m
-                  </Typography>
-                  <Typography variant="caption" fontFamily="monospace">
-                    θ: {robotData.pose?.orientation ?
-                      (Math.atan2(2 * (robotData.pose.orientation.w * robotData.pose.orientation.z),
-                      1 - 2 * (robotData.pose.orientation.z ** 2)) * 180 / Math.PI).toFixed(1) : 0}°
-                  </Typography>
-                </Box>
+            </Box>
+
+            {/* Map Information */}
+            <Box sx={{ mb: 3 }}>
+              <Typography variant="subtitle2" gutterBottom>
+                Map Information:
+              </Typography>
+              <Box sx={{ display: 'flex', flexDirection: 'column', gap: 1 }}>
+                <Typography variant="caption">
+                  <strong>Resolution:</strong> 0.05 m/pixel
+                </Typography>
+                <Typography variant="caption">
+                  <strong>Size:</strong> 100×100 pixels
+                </Typography>
+                <Typography variant="caption">
+                  <strong>Area:</strong> 5×5 meters
+                </Typography>
+                <Typography variant="caption">
+                  <strong>Origin:</strong> (-2.5, -2.5)
+                </Typography>
               </Box>
-
-              {/* Map Information */}
-              <Box sx={{ mb: 3 }}>
-                <Typography variant="subtitle2" gutterBottom>
-                  Map Information:
-                </Typography>
-                <Box sx={{ display: 'flex', flexDirection: 'column', gap: 1 }}>
-                  <Typography variant="caption">
-                    <strong>Resolution:</strong> 0.05 m/pixel
-                  </Typography>
-                  <Typography variant="caption">
-                    <strong>Size:</strong> 100×100 pixels
-                  </Typography>
-                  <Typography variant="caption">
-                    <strong>Area:</strong> 5×5 meters
-                  </Typography>
-                  <Typography variant="caption">
-                    <strong>Origin:</strong> (-2.5, -2.5)
-                  </Typography>
-                </Box>
-              </Box>
-
-              {/* Connection Status */}
-              <Box sx={{ mb: 3 }}>
-                <Typography variant="subtitle2" gutterBottom>
-                  Connection:
-                </Typography>
-                <Typography 
-                  variant="body2" 
-                  color={isConnected ? 'success.main' : 'error.main'}
-                >
-                  {isConnected ? '🟢 Connected' : '🔴 Disconnected'}
-                </Typography>
-              </Box>
-
-              {/* LiDAR Status */}
-              <Box>
-                <Typography variant="subtitle2" gutterBottom>
-                  LiDAR Status:
-                </Typography>
-                <Typography 
-                  variant="body2" 
-                  color={sensorData.scan ? 'success.main' : 'error.main'}
-                >
-                  {sensorData.scan ? 
-                    `🟢 Active (${sensorData.scan.ranges.filter(r => r !== null).length} points)` : 
-                    '🔴 No Data'}
-                </Typography>
-              </Box>
-            </Paper>
-          </Grid>
-
+            </Box>
+
+            {/* Connection Status */}
+            <Box sx={{ mb: 3 }}>
+              <Typography variant="subtitle2" gutterBottom>
+                Connection:
+              </Typography>
+              <Typography 
+                variant="body2" 
+                color={isConnected ? 'success.main' : 'error.main'}
+              >
+                {isConnected ? '🟢 Connected' : '🔴 Disconnected'}
+              </Typography>
+            </Box>
+
+            {/* LiDAR Status */}
+            <Box>
+              <Typography variant="subtitle2" gutterBottom>
+                LiDAR Status:
+              </Typography>
+              <Typography 
+                variant="body2" 
+                color={sensorData.scan ? 'success.main' : 'error.main'}
+              >
+                {sensorData.scan ? 
+                  `🟢 Active (${sensorData.scan.ranges.filter(r => r !== null).length} points)` : 
+                  '🔴 No Data'}
+              </Typography>
+            </Box>
+          </Paper>
         </Grid>
 
         {/* Map Legend */}
